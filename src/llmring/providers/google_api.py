--- conflicted
+++ resolved
@@ -356,29 +356,22 @@
             tools: Optional list of tools
             tool_choice: Optional tool choice parameter
             json_response: Optional flag to request JSON response
-<<<<<<< HEAD
             cache: Optional cache configuration (unrelated to files)
-=======
-            cache: Optional cache configuration with cached_content name
->>>>>>> 651c4e4e
             files: Optional list of file IDs from upload_file() (e.g., "files/abc123")
             extra_params: Provider-specific parameters
+            timeout: Optional timeout in seconds
 
         Returns:
             LLM response with complete generated content
 
-<<<<<<< HEAD
-        """
-        resolved_timeout = self._resolve_timeout_value(timeout)
-
-=======
         Note:
             Files uploaded via upload_file() are automatically handled. File objects
             are retrieved and included in the contents array. Context caching (via
             cache parameter) is separate from file uploads.
         """
+        resolved_timeout = self._resolve_timeout_value(timeout)
+
         # Files will be handled in _chat_non_streaming
->>>>>>> 651c4e4e
         return await self._chat_non_streaming(
             messages=messages,
             model=model,
@@ -392,10 +385,7 @@
             cache=cache,
             extra_params=extra_params,
             files=files,
-<<<<<<< HEAD
             timeout=resolved_timeout,
-=======
->>>>>>> 651c4e4e
         )
 
     async def chat_stream(
@@ -427,13 +417,10 @@
             tools: Optional list of tools
             tool_choice: Optional tool choice parameter
             json_response: Optional flag to request JSON response
-<<<<<<< HEAD
             cache: Optional cache configuration (unrelated to files)
-=======
-            cache: Optional cache configuration with cached_content name
->>>>>>> 651c4e4e
             files: Optional list of file IDs from upload_file() (e.g., "files/abc123")
             extra_params: Provider-specific parameters
+            timeout: Optional timeout in seconds
 
         Returns:
             Async iterator of stream chunks
@@ -442,12 +429,9 @@
             >>> async for chunk in provider.chat_stream(messages, model="gemini-2.5-pro"):
             ...     print(chunk.content, end="", flush=True)
         """
-<<<<<<< HEAD
         resolved_timeout = self._resolve_timeout_value(timeout)
 
-=======
         # Files will be handled in _stream_chat
->>>>>>> 651c4e4e
         return self._stream_chat(
             messages=messages,
             model=model,
@@ -459,14 +443,9 @@
             tool_choice=tool_choice,
             json_response=json_response,
             cache=cache,
-<<<<<<< HEAD
-            files=files,
-            extra_params=extra_params,
-            timeout=resolved_timeout,
-=======
             extra_params=extra_params,
             files=files,
->>>>>>> 651c4e4e
+            timeout=resolved_timeout,
         )
 
     async def _stream_chat(
@@ -481,13 +460,9 @@
         tool_choice: Optional[Union[str, Dict[str, Any]]] = None,
         json_response: Optional[bool] = None,
         cache: Optional[Dict[str, Any]] = None,
+        extra_params: Optional[Dict[str, Any]] = None,
         files: Optional[List[str]] = None,
-        extra_params: Optional[Dict[str, Any]] = None,
-<<<<<<< HEAD
         timeout: Optional[float] = None,
-=======
-        files: Optional[List[str]] = None,
->>>>>>> 651c4e4e
     ) -> AsyncIterator[StreamChunk]:
         """Real streaming implementation using Google SDK."""
         # reasoning_tokens is ignored for Google models
@@ -926,13 +901,9 @@
         tool_choice: Optional[Union[str, Dict[str, Any]]] = None,
         json_response: Optional[bool] = None,
         cache: Optional[Dict[str, Any]] = None,
+        extra_params: Optional[Dict[str, Any]] = None,
         files: Optional[List[str]] = None,
-        extra_params: Optional[Dict[str, Any]] = None,
-<<<<<<< HEAD
         timeout: Optional[float] = None,
-=======
-        files: Optional[List[str]] = None,
->>>>>>> 651c4e4e
     ) -> LLMResponse:
         """Non-streaming chat implementation."""
         # reasoning_tokens is ignored for Google models
@@ -1070,20 +1041,14 @@
                     contents_list.extend(converted_content)
                 else:
                     contents_list.append(converted_content)
-<<<<<<< HEAD
-=======
 
                 final_contents = contents_list if files else converted_content
 
                 # Run synchronous operation in thread pool
                 total_timeout = float(os.getenv("LLMRING_PROVIDER_TIMEOUT_S", "60"))
->>>>>>> 651c4e4e
-
-                final_contents = contents_list if files else converted_content
-
-                # Run synchronous operation in thread pool
+
                 async def _do_call():
-                    return await self._await_with_timeout(
+                    return await asyncio.wait_for(
                         loop.run_in_executor(
                             None,
                             lambda: self.client.models.generate_content(
@@ -1092,7 +1057,7 @@
                                 config=config,
                             ),
                         ),
-                        timeout,
+                        timeout=total_timeout,
                     )
 
                 key = f"google:{api_model}"
@@ -1233,9 +1198,11 @@
                         return chat.send_message(converted_content)
 
                 # Run the chat in thread pool
+                total_timeout = float(os.getenv("LLMRING_PROVIDER_TIMEOUT_S", "60"))
+
                 async def _do_chat():
-                    return await self._await_with_timeout(
-                        loop.run_in_executor(None, _run_chat), timeout
+                    return await asyncio.wait_for(
+                        loop.run_in_executor(None, _run_chat), timeout=total_timeout
                     )
 
                 key = f"google:{api_model}"
@@ -1358,8 +1325,6 @@
 
         return _walk(exc)
 
-    # Removed legacy cache-emulation upload; Google Files API is used below
-
     async def upload_file(
         self,
         file: Union[str, Path, BinaryIO],
@@ -1454,7 +1419,6 @@
 
             actual_filename = filename
             local_path = None  # Can't re-upload file-like objects
-<<<<<<< HEAD
 
             # Upload using genai SDK
             try:
@@ -1467,20 +1431,6 @@
                     # Note: display_name is not supported as an argument.
                     return self.client.files.upload(file=file)
 
-=======
-
-            # Upload using genai SDK
-            try:
-                loop = asyncio.get_event_loop()
-
-                def _upload():
-                    # Reset position again before upload
-                    if start_pos is not None and hasattr(file, "seek"):
-                        file.seek(start_pos)
-                    # Note: display_name is not supported as an argument.
-                    return self.client.files.upload(file=file)
-
->>>>>>> 651c4e4e
                 uploaded_file = await loop.run_in_executor(None, _upload)
             except Exception as e:
                 await self._error_handler.handle_error(e, "files")
@@ -1547,7 +1497,6 @@
 
         Args:
             file_id: Google file ID (e.g., "files/abc123")
-<<<<<<< HEAD
 
         Returns:
             Google file object ready for use in contents array
@@ -1566,26 +1515,6 @@
                 def _get_file():
                     return self.client.files.get(name=file_id)
 
-=======
-
-        Returns:
-            Google file object ready for use in contents array
-
-        Raises:
-            ValueError: If file not found or expired without re-upload path
-        """
-        from datetime import timezone
-
-        # For files not tracked by this instance, do not allocate or store a lock.
-        # Just attempt retrieval directly.
-        if file_id not in self._uploaded_files:
-            try:
-                loop = asyncio.get_event_loop()
-
-                def _get_file():
-                    return self.client.files.get(name=file_id)
-
->>>>>>> 651c4e4e
                 return await loop.run_in_executor(None, _get_file)
             except Exception:
                 raise ValueError(
@@ -1648,10 +1577,6 @@
         """
         try:
             # List files using Google SDK
-<<<<<<< HEAD
-            # Run synchronous SDK call in thread pool
-=======
->>>>>>> 651c4e4e
             loop = asyncio.get_event_loop()
 
             def _list_files():
@@ -1660,11 +1585,7 @@
             files_list = await loop.run_in_executor(None, _list_files)
 
             # Parse response
-<<<<<<< HEAD
-            result: List[FileMetadata] = []
-=======
             result = []
->>>>>>> 651c4e4e
             for file_obj in files_list:
                 # Parse timestamps
                 try:
@@ -1819,14 +1740,4 @@
             return result
 
         except Exception as e:
-<<<<<<< HEAD
-            await self._error_handler.handle_error(e, "files")
-
-    # Removed legacy cache-emulation list; Files API list is defined later
-
-    # Removed legacy cache-emulation get; Files API get is defined later
-
-    # Removed legacy cache-emulation delete; Files API delete is defined later
-=======
-            await self._error_handler.handle_error(e, "files")
->>>>>>> 651c4e4e
+            await self._error_handler.handle_error(e, "files")